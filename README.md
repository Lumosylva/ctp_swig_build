# 项目说明
**一句话介绍项目**：一键自动编译CTP C++接口为Python接口。

**Tips**: 如果你需要使用 Pybind11 编译方式，参考另外一个项目：https://github.com/Homalos/ctp

## 1. 前言

目前上期技术CTP接口提供的API版本是 C++版本，本文主要介绍在Windows 64位平台下利用Swig工具将CTP C++接口转换为Python可调用的接口。

## 2. 准备工作

- **下载 CTP API 压缩包**

从 SimNow 官网PC标签页下载CTP API 压缩包，注意非交易时间段此网站不能访问。这里以`v6.7.8`版本为例（你可以自行用其他版本，步骤一样），64位的API文件包解压后清单如下：

```reStructuredText
error.dtd
error.xml
ThostFtdcMdApi.h
ThostFtdcTraderApi.h
ThostFtdcUserApiDataType.h
ThostFtdcUserApiStruct.h
thostmduserapi_se.dll
thostmduserapi_se.lib
thosttraderapi_se.dll
thosttraderapi_se.lib
```

- **安装 Swig**

  本文中所用的Swig是 **`swigwin-4.3.0`** 版本，[点击此处下载](https://zenlayer.dl.sourceforge.net/project/swig/swigwin/swigwin-4.3.0/swigwin-4.3.0.zip?viasf=1)，更多Swig版本[下载地址](https://sourceforge.net/projects/swig/files/swigwin/)。

- **安装 Python**

  推荐使用`UV`来安装，下面有使用说明。也可以使用其他 Python 管理工具，但是需自行配置相关环境。注意要安装64位版本，将环境变量配置好。本文所用的是 **`3.13.6`** 版本，如果自用到别的版本，下列步骤一致。

- **安装 Visual Studio**

  主要是用到其中的 `MSVC` 和 `Ninja`，本文所用的是**Visual Studio 2022**，注意安装Visual Studio的时候勾选上C++开发。

## 3. 安装UV和Python环境

本项目推荐使用 `UV` 来管理 Python 安装和依赖包安装

1. 安装UV

   On Windows

   **方式一：全局安装(推荐方式，二选一)**

   在PowerShell中运行下述命令(注意不是cmd)

   ```bash
   powershell -ExecutionPolicy ByPass -c "irm https://astral.sh/uv/install.ps1 | iex"
   ```

   **方式二：单独在 Python 环境中安装(二选一)**

   ```bash
   pip install uv
   ```

   On Linux

   ```bash
   curl -LsSf https://astral.sh/uv/install.sh | sh
   ```

3. 安装 Python(方式一进行这一步，方式二直接跳过)，我自己用的是 3.13.6，你可以安装自己需要的版本

   ```bash
   uv python install 3.13
   ```

<<<<<<< HEAD
4. 在项目根目录运行下述命令将 Python 虚拟环境安装到项目根目录(与上一步全局安装的 Python 隔离)，同时安装项目依赖，以确保环境的一致性。`uv sync` 安装的依赖包主要根据 **`pyproject.toml`** 文件来定义。
=======
4. 在项目根目录运行下述命令将 Python 虚拟环境安装到项目根目录(与上一步全局安装的 Python 隔离)，同时安装项目依赖并生成或更新锁文件 `uv.lock`，以确保环境的一致性。`uv sync` 安装的依赖包主要根据 **`pyproject.toml`** 文件来定义。
>>>>>>> e140c44e

   ```bash
   uv venv --python 3.13 .venv
   uv sync
   ```


## 4. 使用

项目使用 `SWIG + MSVC + Meson + Stubgen` 的组合来编译CTP C++ API生成Python扩展模块。

### 主要功能：

meson.build文件：

- 配置了C++17编译环境

- 自动查找Python解释器和SWIG工具

- 为行情API（thostmduserapi）和交易API（thosttraderapi）分别配置SWIG包装代码生成

- 设置了正确的包含目录和库文件链接

- 自动安装生成的Python文件和DLL文件


build.py文件：

- 检查所有必要的依赖项（SWIG、Meson、Ninja）

- 自动设置和清理构建目录

- 配置Meson构建（支持MSVC环境）

- 执行编译和安装过程

- 使用mypy自带的stubgen生成类型存根文件

- 提供了多种命令行选项（仅配置、跳过存根生成等）

### 使用方法：

1. 激活 Python 虚拟环境：

   ```bash
   .venv\Scripts\activate
   ```

2. 运行构建：

   ```bash
   python build.py
   ```

3. 测试接口：

   demo文件为 `ctp_demo.py`，运行即可。


### 主要特点：

- ✅ 支持多线程（-threads参数）
- ✅ 自动处理中文编码转换
- ✅ 生成类型存根文件提供IDE支持
- ✅ 支持Windows MSVC编译环境
- ✅ 自动复制必要的文件
- ✅ 无需打开Visual Studio即可实现一键编译

构建脚本将会自动：

- 编译生成pyd文件
- 复制到项目根目录的ctp文件夹
- 自动重命名，在文件名前添加下划线
- 同时处理相关的.lib文件

这样可以确保SWIG生成的Python模块能够正确找到并导入底层的C扩展模块，构建完成后，将得到完整的Python扩展模块，可以直接在Python代码中使用CTP API的所有功能。

## 5. 项目结构

```reStructuredText
ctp/
├── _thostmduserapi.cp313-win_amd64.pyd		# 重命名后的行情API模块
├── _thostmduserapi.cp313-win_amd64.lib		# 重命名后的库文件
├── _thosttraderapi.cp313-win_amd64.pyd		# 重命名后的交易API模块
├── _thosttraderapi.cp313-win_amd64.lib		# 重命名后的库文件
├── thostmduserapi.i		# 接口文件，用于告诉swig为哪些类和方法创建接口。
├── thosttraderapi.i		# 接口文件，用于告诉swig为哪些类和方法创建接口。
├── thostmduserapi.py		# SWIG生成的Python接口
├── thosttraderapi.py		# SWIG生成的Python接口
├── thostmduserapi.pyi		# 利用mypy自带的stubgen生成类型存根文件
├── thosttraderapi.pyi		# 利用mypy自带的stubgen生成类型存根文件
├── __init__.py				# Python包初始化文件
├── thostmduserapi_se.dll	# 行情API动态库
├── thosttraderapi_se.dll	# 交易API动态库
└── ...其他文件
```

## 6. 后续工作

**提示 import \_\_builtin\_\_ 错误**

当你打开 `thostmduserapi.py` 或 `thosttraderapi.py` 时，可能会出现以下错误

![thostmduserapi_error](/assets/thostmduserapi_error.png)

只需改为以下代码即可解决：

![thostmduserapi_no_error](/assets/thostmduserapi_no_error.png)

手动编译教程：

[CTP Python API 利用Swig 封装Windows版（traderapi）](https://blog.csdn.net/mdd2012/article/details/145290497)

[CTP Python API 利用Swig 封装Windows版（mduserapi）](https://blog.csdn.net/mdd2012/article/details/145291662)

## 7. 更多

Pybind11 和 SWIG 多个维度详细的比较

|         特性         | Pybind11                                                     | SWIG                                                         |
| :------------------: | :----------------------------------------------------------- | :----------------------------------------------------------- |
|    **哲学与设计**    | **头文件库（Header-only）**，模仿 Boost.Python 但更轻量，采用现代 C++（11+）元编程技术。 | **接口编译器**，是一个独立的程序，通过一个独立的 `.i` 接口文件来定义绑定。 |
| **易用性与代码风格** | **非常直观**。绑定代码直接写在 C++ 源文件中，使用类似于函数调用和类定义的语法，感觉像是语言的一部分。语法简洁，与C++紧密集成。 | **声明式**。需要学习一门新的“接口描述语言”，与C++代码分离，需要编写一个独立的 .i 接口文件。 |
|     **学习曲线**     | **低**（如果你懂现代C++）。对于C++开发者来说非常自然。       | **中到高**。需要学习SWIG的特定语法和指令，概念上更独立。     |
|     **编译速度**     | **快**。因为是头文件库，编译时直接包含，现代编译器优化得很好。 | **慢**。SWIG会先解析C++头文件和接口文件，生成一个**巨大且臃肿**的C++源文件，然后再编译它。 |
|   **生成代码大小**   | **小且高效**。生成的代码非常精简，只包含你实际绑定的部分。   | **大**。生成的包装代码非常庞大，因为它试图处理所有可能的边界情况和多语言支持。 |
|     **特性支持**     | **对现代C++支持极好**。无缝支持 `std::shared_ptr`, `std::unique_ptr`, `lambda`, `stl`容器等。由于其基于模板元编程的设计，它对现代 C++ 特性的支持是第一梯队的。 | **支持广泛但可能需要配置**。支持很多特性，但通常需要额外的“类型映射”来正确处理复杂的C++类型到Python类型的转换。 |
|    **多语言支持**    | **仅限 Python** (官方核心)。社区有实验性的其他语言分支，但非主流。 | **核心优势**。**支持大量语言**（Python, Java, C#, Go, Perl, Ruby, Lua, R, PHP等）。一套接口可生成多语言绑定。 |
|   **社区与流行度**   | **极高**（在C++/Python领域）。是当前该领域的**事实标准**，新项目首选。 | **稳定且悠久**。拥有悠久的历史和庞大的现有代码库，非常稳定。 |
|       **性能**       | 生成的二进制模块在**调用性能**上几乎没有差异。Pybind11 的编译速度通常快于 SWIG（SWIG 生成代码 + 编译代码的总时间）。 | 生成的二进制模块在**调用性能**上几乎没有差异。SWIG 生成的模块因为代码庞大，其导入时间（import time）通常比 Pybind11 生成的模块要长。 |

## 8. 免责声明

**注意**：使用本项目前请阅读以下声明内容：

**[声明内容](/docs/免责声明.md)**

------

*ctp_swig_build* *最后更新日期: 2025-09-15*<|MERGE_RESOLUTION|>--- conflicted
+++ resolved
@@ -72,11 +72,8 @@
    uv python install 3.13
    ```
 
-<<<<<<< HEAD
 4. 在项目根目录运行下述命令将 Python 虚拟环境安装到项目根目录(与上一步全局安装的 Python 隔离)，同时安装项目依赖，以确保环境的一致性。`uv sync` 安装的依赖包主要根据 **`pyproject.toml`** 文件来定义。
-=======
 4. 在项目根目录运行下述命令将 Python 虚拟环境安装到项目根目录(与上一步全局安装的 Python 隔离)，同时安装项目依赖并生成或更新锁文件 `uv.lock`，以确保环境的一致性。`uv sync` 安装的依赖包主要根据 **`pyproject.toml`** 文件来定义。
->>>>>>> e140c44e
 
    ```bash
    uv venv --python 3.13 .venv
